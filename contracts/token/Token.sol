--- conflicted
+++ resolved
@@ -7,13 +7,8 @@
     string public name = "TREXDINO";
     string public symbol = "TREX";
     string public version = "1.2";
-<<<<<<< HEAD
     uint8 public decimals = 0;
-=======
-    // uint8 public constant decimals = 0;
     address public onchainID = 0x0000000000000000000000000000000000000000;
-
->>>>>>> 891451ab
 
     constructor(
         address _identityRegistry,
@@ -26,21 +21,16 @@
     /**
     * Owner can update token information here
     */
-<<<<<<< HEAD
-    function setTokenInformation(string calldata _name, string calldata _symbol, uint8 _decimals, string calldata _version) external onlyOwner {
-=======
-    function setTokenInformation(string calldata _name, string calldata _symbol, string calldata _version, address calldata _onchainID) external onlyOwner {
->>>>>>> 891451ab
+
+    function setTokenInformation(string calldata _name, string calldata _symbol, uint8 _decimals, string calldata _version, address calldata _onchainID) external onlyOwner {
+
         name = _name;
         symbol = _symbol;
         decimals = _decimals;
         version = _version;
 	onchainID = _onchainID;
 
-<<<<<<< HEAD
-        emit UpdatedTokenInformation(name, symbol, decimals, version);
-=======
-        emit UpdatedTokenInformation(name, symbol, version, onchainID);
->>>>>>> 891451ab
+
+        emit UpdatedTokenInformation(name, symbol, decimals, version, onchainID);
     }
 }